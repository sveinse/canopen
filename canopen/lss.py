from __future__ import annotations
from typing import Optional, TYPE_CHECKING
import logging
import time
import struct
import asyncio
try:
    import queue
except ImportError:
    import Queue as queue
from .async_guard import ensure_not_async

if TYPE_CHECKING:
    from .network import Network

logger = logging.getLogger(__name__)

# Command Specifier (CS)
CS_SWITCH_STATE_GLOBAL = 0x04
CS_CONFIGURE_NODE_ID = 0x11
CS_CONFIGURE_BIT_TIMING = 0x13
CS_ACTIVATE_BIT_TIMING = 0x15
CS_STORE_CONFIGURATION = 0x17
CS_SWITCH_STATE_SELECTIVE_VENDOR_ID = 0x40
CS_SWITCH_STATE_SELECTIVE_PRODUCT_CODE = 0x41
CS_SWITCH_STATE_SELECTIVE_REVISION_NUMBER = 0x42
CS_SWITCH_STATE_SELECTIVE_SERIAL_NUMBER = 0x43
CS_SWITCH_STATE_SELECTIVE_RESPONSE = 0x44
CS_IDENTIFY_REMOTE_SLAVE_VENDOR_ID = 0x46               # m -> s
CS_IDENTIFY_REMOTE_SLAVE_PRODUCT_CODE = 0x47            # m -> s
CS_IDENTIFY_REMOTE_SLAVE_REVISION_NUMBER_LOW = 0x48     # m -> s
CS_IDENTIFY_REMOTE_SLAVE_REVISION_NUMBER_HIGH = 0x49    # m -> s
CS_IDENTIFY_REMOTE_SLAVE_SERIAL_NUMBER_LOW = 0x4A       # m -> s
CS_IDENTIFY_REMOTE_SLAVE_SERIAL_NUMBER_HIGH = 0x4B      # m -> s
CS_IDENTIFY_NON_CONFIGURED_REMOTE_SLAVE = 0x4C          # m -> s
CS_IDENTIFY_SLAVE = 0x4F                                # s -> m
CS_IDENTIFY_NON_CONFIGURED_SLAVE = 0x50                 # s -> m
CS_FAST_SCAN = 0x51                                     # m -> s
CS_INQUIRE_VENDOR_ID = 0x5A
CS_INQUIRE_PRODUCT_CODE = 0x5B
CS_INQUIRE_REVISION_NUMBER = 0x5C
CS_INQUIRE_SERIAL_NUMBER = 0x5D
CS_INQUIRE_NODE_ID = 0x5E

# obsolete
SWITCH_MODE_GLOBAL = 0x04
CONFIGURE_NODE_ID = 0x11
CONFIGURE_BIT_TIMING = 0x13
STORE_CONFIGURATION = 0x17
INQUIRE_NODE_ID = 0x5E

ERROR_NONE = 0
ERROR_INADMISSIBLE = 1

ERROR_STORE_NONE = 0
ERROR_STORE_NOT_SUPPORTED = 1
ERROR_STORE_ACCESS_PROBLEM = 2

ERROR_VENDOR_SPECIFIC = 0xff

ListMessageNeedResponse = [
    CS_CONFIGURE_NODE_ID,
    CS_CONFIGURE_BIT_TIMING,
    CS_STORE_CONFIGURATION,
    CS_SWITCH_STATE_SELECTIVE_SERIAL_NUMBER,
    CS_FAST_SCAN,
    CS_INQUIRE_VENDOR_ID,
    CS_INQUIRE_PRODUCT_CODE,
    CS_INQUIRE_REVISION_NUMBER,
    CS_INQUIRE_SERIAL_NUMBER,
    CS_INQUIRE_NODE_ID,
]


class LssMaster(object):
    """The Master of Layer Setting Services"""

    LSS_TX_COBID = 0x7E5
    LSS_RX_COBID = 0x7E4

    WAITING_STATE = 0x00
    CONFIGURATION_STATE = 0x01

    # obsolete
    NORMAL_MODE = 0x00
    CONFIGURATION_MODE = 0x01

    #: Max time in seconds to wait for response from server
    RESPONSE_TIMEOUT = 0.5

    def __init__(self):
        self.network: Optional[Network] = None
        self._node_id = 0
        self._data = None
        self.responses = queue.Queue()
        self.aresponses = asyncio.Queue()

    def send_switch_state_global(self, mode):
        """switch mode to CONFIGURATION_STATE or WAITING_STATE
        in the all slaves on CAN bus.
        There is no reply for this request

        :param int mode:
            CONFIGURATION_STATE or WAITING_STATE
        """
        # LSS messages are always a full 8 bytes long.
        # Unused bytes are reserved and should be initialized with 0.
        message = bytearray(8)

        message[0] = CS_SWITCH_STATE_GLOBAL
        message[1] = mode
        self.__send_command(message)

    def send_switch_mode_global(self, mode):
        """obsolete"""
        self.send_switch_state_global(mode)

    def send_switch_state_selective(self,
                                    vendorId, productCode, revisionNumber, serialNumber):
        """switch mode from WAITING_STATE to CONFIGURATION_STATE
        only if 128bits LSS address matches with the arguments.
        It sends 4 messages for each argument.
        Then wait the response from the slave.
        There will be no response if there is no matching slave

        :param int vendorId:
            object index 0x1018 subindex 1
        :param int productCode:
            object index 0x1018 subindex 2
        :param int revisionNumber:
            object index 0x1018 subindex 3
        :param int serialNumber:
            object index 0x1018 subindex 4

        :return:
            True if any slave responds.
            False if there is no response.
        :rtype: bool
        """

        self.__send_lss_address(CS_SWITCH_STATE_SELECTIVE_VENDOR_ID, vendorId)
        self.__send_lss_address(CS_SWITCH_STATE_SELECTIVE_PRODUCT_CODE, productCode)
        self.__send_lss_address(CS_SWITCH_STATE_SELECTIVE_REVISION_NUMBER, revisionNumber)
        response = self.__send_lss_address(CS_SWITCH_STATE_SELECTIVE_SERIAL_NUMBER, serialNumber)

        cs = struct.unpack_from("<B", response)[0]
        if cs == CS_SWITCH_STATE_SELECTIVE_RESPONSE:
            return True

        return False

    def inquire_node_id(self):
        """Read the node id.
        CANopen node id must be within the range from 1 to 127.

        :return:
            node id. 0 means it is not read by LSS protocol
        :rtype: int
        """
        return self.__send_inquire_node_id()

    def inquire_lss_address(self, req_cs):
        """Read the part of LSS address.
            VENDOR_ID, PRODUCT_CODE, REVISION_NUMBER, or SERIAL_NUMBER

        :param int req_cs:
            command specifier for request

        :return:
            part of LSS address
        :rtype: int
        """
        return self.__send_inquire_lss_address(req_cs)

    def configure_node_id(self, new_node_id):
        """Set the node id

        :param int new_node_id:
            new node id to set
        """
        self.__send_configure(CS_CONFIGURE_NODE_ID, new_node_id)

    def configure_bit_timing(self, new_bit_timing):
        """Set the bit timing.

        :param int new_bit_timing:
            bit timing index.
            0: 1 MBit/sec, 1: 800 kBit/sec,
            2: 500 kBit/sec, 3: 250 kBit/sec,
            4: 125 kBit/sec  5: 100 kBit/sec,
            6: 50 kBit/sec, 7: 20 kBit/sec,
            8: 10 kBit/sec
        """
        self.__send_configure(CS_CONFIGURE_BIT_TIMING, 0, new_bit_timing)

    def activate_bit_timing(self, switch_delay_ms):
        """Activate the bit timing.

        :param uint16_t switch_delay_ms:
            The slave that receives this message waits for switch delay,
            then activate the bit timing. But it shouldn't send any message
            until another switch delay is elapsed.
        """

        message = bytearray(8)

        message[0] = CS_ACTIVATE_BIT_TIMING
        message[1:3] = struct.pack('<H', switch_delay_ms)
        self.__send_command(message)

    def store_configuration(self):
        """Store node id and baud rate.
        """
        self.__send_configure(CS_STORE_CONFIGURATION)

    def send_identify_remote_slave(self,
                                   vendorId, productCode,
                                   revisionNumberLow, revisionNumberHigh,
                                   serialNumberLow, serialNumberHigh):

        """This command sends the range of LSS address to find the slave nodes
        in the specified range

        :param int vendorId:
        :param int productCode:
        :param int revisionNumberLow:
        :param int revisionNumberHigh:
        :param int serialNumberLow:
        :param int serialNumberHigh:

        :return:
            True if any slave responds.
            False if there is no response.
        :rtype: bool
        """

        # TODO it should handle the multiple respones from slaves

        self.__send_lss_address(CS_IDENTIFY_REMOTE_SLAVE_VENDOR_ID, vendorId)
        self.__send_lss_address(CS_IDENTIFY_REMOTE_SLAVE_PRODUCT_CODE, productCode)
        self.__send_lss_address(CS_IDENTIFY_REMOTE_SLAVE_REVISION_NUMBER_LOW, revisionNumberLow)
        self.__send_lss_address(CS_IDENTIFY_REMOTE_SLAVE_REVISION_NUMBER_HIGH, revisionNumberHigh)
        self.__send_lss_address(CS_IDENTIFY_REMOTE_SLAVE_SERIAL_NUMBER_LOW, serialNumberLow)
        self.__send_lss_address(CS_IDENTIFY_REMOTE_SLAVE_SERIAL_NUMBER_HIGH, serialNumberHigh)

    def send_identify_non_configured_remote_slave(self):
        # TODO it should handle the multiple respones from slaves
        message = bytearray(8)
        message[0] = CS_IDENTIFY_NON_CONFIGURED_REMOTE_SLAVE
        self.__send_command(message)

    # FIXME: Make async implementation
    @ensure_not_async  # NOTE: Safeguard for accidental async use
    def fast_scan(self):
        """This command sends a series of fastscan message
        to find unconfigured slave with lowest number of LSS idenities

        :return:
            True if a slave is found.
<<<<<<< HEAD
            False if there is no candidate.
            list is the LSS identities [vendor_id, product_code, revision_number, seerial_number]
=======
            False if there is no candidate. 
            list is the LSS identities [vendor_id, product_code, revision_number, serial_number]
>>>>>>> 559274fe
        :rtype: bool, list
        """
        lss_id = [0] * 4
        lss_bit_check = 128
        lss_sub = 0
        lss_next = 0

        if self.__send_fast_scan_message(lss_id[0], lss_bit_check, lss_sub, lss_next):
            time.sleep(0.01)  # NOTE: Blocking call
            while lss_sub < 4:
                lss_bit_check = 32
                while lss_bit_check > 0:
                    lss_bit_check -= 1

                    if not self.__send_fast_scan_message(lss_id[lss_sub], lss_bit_check, lss_sub, lss_next):
                        lss_id[lss_sub] |= 1<<lss_bit_check

<<<<<<< HEAD
                    time.sleep(0.01)  # NOTE: Blocking call
=======
                    time.sleep(0.01)
>>>>>>> 559274fe

                lss_next = (lss_sub + 1) & 3
                if not self.__send_fast_scan_message(lss_id[lss_sub], lss_bit_check, lss_sub, lss_next):
                    return False, None

<<<<<<< HEAD
                time.sleep(0.01)  # NOTE: Blocking call
=======
                time.sleep(0.01)
>>>>>>> 559274fe

                # Now the next 32 bits will be scanned
                lss_sub += 1

            # Now lss_id contains the entire 128 bits scanned
            return True, lss_id

        return False, None

    def __send_fast_scan_message(self, id_number, bit_checker, lss_sub, lss_next):
        message = bytearray(8)
        message[0:8] = struct.pack('<BIBBB', CS_FAST_SCAN, id_number, bit_checker, lss_sub, lss_next)
        try:
            recv_msg = self.__send_command(message)
        except LssError:
            return False

        cs = struct.unpack_from("<B", recv_msg)[0]
        if cs == CS_IDENTIFY_SLAVE:
                return True

        return False

    # FIXME: Make async implementation
    @ensure_not_async  # NOTE: Safeguard for accidental async use
    def __send_lss_address(self, req_cs, number):
        message = bytearray(8)

        message[0] = req_cs
        message[1:5] = struct.pack('<I', number)
        response = self.__send_command(message)
        # some device needs these delays between messages
        # because it can't handle messages arriving with no delay
        time.sleep(0.2)  # NOTE: Blocking call

        return response

    def __send_inquire_node_id(self):
        """
        :return:
            Current node id
        :rtype: int
        """
        message = bytearray(8)
        message[0] = CS_INQUIRE_NODE_ID
        response = self.__send_command(message)

        cs, current_node_id = struct.unpack_from("<BB", response)

        if cs != CS_INQUIRE_NODE_ID:
            raise LssError("Response message is not for the request")

        return current_node_id

    def __send_inquire_lss_address(self, req_cs):
        """
        :return:
            part of address. e.g., vendor ID or product code,  ..
        :rtype: int
        """
        message = bytearray(8)
        message[0] = req_cs
        response = self.__send_command(message)

        res_cs, part_of_address = struct.unpack_from("<BI", response)

        if res_cs != req_cs:
            raise LssError("Response message is not for the request")

        return part_of_address

    def __send_configure(self, req_cs, value1=0, value2=0):
        """Send a message to set a key with values"""
        message = bytearray(8)
        message[0] = req_cs
        message[1] = value1
        message[2] = value2
        response = self.__send_command(message)

        res_cs, error_code = struct.unpack_from("<BB", response)

        if res_cs != req_cs:
            raise LssError("Response message is not for the request")

        if error_code != ERROR_NONE:
            error_msg = "LSS Error: %d" % error_code
            raise LssError(error_msg)

    # FIXME: Make async implementation
    @ensure_not_async  # NOTE: Safeguard for accidental async use
    def __send_command(self, message):
        """Send a LSS operation code to the network

        :param bytearray message:
            LSS request message.

        :return:
            response
            None if there is no response
        :rtype: bytes
        """

        message_str = " ".join(["{:02x}".format(x) for x in message])
        logger.info(
            "Sending LSS message {}".format(message_str))

        response = None
        if not self.responses.empty():
            logger.info("There were unexpected messages in the queue")
            self.responses = queue.Queue()  # FIXME: Recreating the queue

        self.network.send_message(self.LSS_TX_COBID, message)

        if not bool(message[0] in ListMessageNeedResponse):
            return response

        # Wait for the slave to respond
        # TODO check if the response is LSS response message
        try:
            response = self.responses.get(  # NOTE: Blocking call
                block=True, timeout=self.RESPONSE_TIMEOUT)
        except queue.Empty:
            raise LssError("No LSS response received")

        return response

    @ensure_not_async  # NOTE: Safeguard for accidental async use
    def on_message_received(self, can_id, data, timestamp):
        # NOTE: Callback. Called from another thread
        self.responses.put(bytes(data))  # NOTE: Blocking call

    async def aon_message_received(self, can_id, data, timestamp):
        await self.aresponses.put(bytes(data))


class LssError(Exception):
    """Some LSS operation failed."""<|MERGE_RESOLUTION|>--- conflicted
+++ resolved
@@ -257,13 +257,8 @@
 
         :return:
             True if a slave is found.
-<<<<<<< HEAD
             False if there is no candidate.
-            list is the LSS identities [vendor_id, product_code, revision_number, seerial_number]
-=======
-            False if there is no candidate. 
             list is the LSS identities [vendor_id, product_code, revision_number, serial_number]
->>>>>>> 559274fe
         :rtype: bool, list
         """
         lss_id = [0] * 4
@@ -281,21 +276,13 @@
                     if not self.__send_fast_scan_message(lss_id[lss_sub], lss_bit_check, lss_sub, lss_next):
                         lss_id[lss_sub] |= 1<<lss_bit_check
 
-<<<<<<< HEAD
                     time.sleep(0.01)  # NOTE: Blocking call
-=======
-                    time.sleep(0.01)
->>>>>>> 559274fe
 
                 lss_next = (lss_sub + 1) & 3
                 if not self.__send_fast_scan_message(lss_id[lss_sub], lss_bit_check, lss_sub, lss_next):
                     return False, None
 
-<<<<<<< HEAD
                 time.sleep(0.01)  # NOTE: Blocking call
-=======
-                time.sleep(0.01)
->>>>>>> 559274fe
 
                 # Now the next 32 bits will be scanned
                 lss_sub += 1
