--- conflicted
+++ resolved
@@ -1,29 +1,18 @@
 from __future__ import annotations
 
+import asyncio
 import binascii
 import logging
 import math
 import threading
 from collections.abc import Mapping
-<<<<<<< HEAD
-import logging
-import binascii
-import asyncio
-=======
 from typing import Callable, Dict, Iterator, List, Optional, TYPE_CHECKING, Union
->>>>>>> ae71853b
 
 import canopen.network
 from canopen import objectdictionary
 from canopen import variable
-<<<<<<< HEAD
 from canopen.async_guard import ensure_not_async
-
-if TYPE_CHECKING:
-    from canopen.network import Network
-=======
 from canopen.sdo import SdoAbortedError
->>>>>>> ae71853b
 
 if TYPE_CHECKING:
     from canopen import LocalNode, RemoteNode
