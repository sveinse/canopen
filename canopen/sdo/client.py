import struct
import logging
import io
import time
import queue
import asyncio

from canopen.network import CanError
from canopen import objectdictionary
from canopen.sdo.base import SdoBase
from canopen.sdo.constants import *
from canopen.sdo.exceptions import *
from canopen.sdo import io_async
from canopen.async_guard import ensure_not_async

logger = logging.getLogger(__name__)


class SdoClient(SdoBase):
    """Handles communication with an SDO server."""

    #: Max time in seconds to wait for response from server
    RESPONSE_TIMEOUT = 0.3

    #: Max number of request retries before raising error
    MAX_RETRIES = 1

    #: Seconds to wait before sending a request, for rate limiting
    PAUSE_BEFORE_SEND = 0.0

    #: Seconds to wait before retrying a request after a send error
    RETRY_DELAY = 0.1

    def __init__(self, rx_cobid, tx_cobid, od):
        """
        :param int rx_cobid:
            COB-ID that the server receives on (usually 0x600 + node ID)
        :param int tx_cobid:
            COB-ID that the server responds with (usually 0x580 + node ID)
        :param canopen.ObjectDictionary od:
            Object Dictionary to use for communication
        """
        SdoBase.__init__(self, rx_cobid, tx_cobid, od)
        self.responses = queue.Queue()
        self.aresponses = asyncio.Queue()
        self.lock = asyncio.Lock()

    @ensure_not_async  # NOTE: Safeguard for accidental async use
    def on_response(self, can_id, data, timestamp):
        # NOTE: Callback. Will be called from another thread
        self.responses.put_nowait(bytes(data))

    async def aon_response(self, can_id, data, timestamp):
        await self.aresponses.put(bytes(data))

    @ensure_not_async  # NOTE: Safeguard for accidental async use
    def send_request(self, request):
        retries_left = self.MAX_RETRIES
        if self.PAUSE_BEFORE_SEND:
            time.sleep(self.PAUSE_BEFORE_SEND)
<<<<<<< HEAD
        while True:
            try:
                self.network.send_message(self.rx_cobid, request)
            except CanError as e:
                # Could be a buffer overflow. Wait some time before trying again
                retries_left -= 1
                if not retries_left:
                    raise
                logger.info(str(e))
                if self.RETRY_DELAY:
                    time.sleep(self.RETRY_DELAY)
            else:
                break

    async def asend_request(self, request):
        retries_left = self.MAX_RETRIES
        while True:
            try:
                if self.PAUSE_BEFORE_SEND:
                    await asyncio.sleep(self.PAUSE_BEFORE_SEND)
=======
        while True:
            try:
>>>>>>> 24df6e84
                self.network.send_message(self.rx_cobid, request)
            except CanError as e:
                # Could be a buffer overflow. Wait some time before trying again
                retries_left -= 1
                if not retries_left:
                    raise
                logger.info(str(e))
<<<<<<< HEAD
                if self.PAUSE_AFTER_SEND:
                    await asyncio.sleep(self.PAUSE_AFTER_SEND)
=======
                if self.RETRY_DELAY:
                    time.sleep(self.RETRY_DELAY)
>>>>>>> 24df6e84
            else:
                break

    @ensure_not_async  # NOTE: Safeguard for accidental async use
    def read_response(self):
        try:
            # NOTE: Blocking call
            response = self.responses.get(
                block=True, timeout=self.RESPONSE_TIMEOUT)
        except queue.Empty:
            raise SdoCommunicationError("No SDO response received")
        res_command, = struct.unpack_from("B", response)
        if res_command == RESPONSE_ABORTED:
            abort_code, = struct.unpack_from("<L", response, 4)
            raise SdoAbortedError(abort_code)
        return response

    async def aread_response(self):
        try:
            response = await asyncio.wait_for(
                self.aresponses.get(), timeout=self.RESPONSE_TIMEOUT)
        except asyncio.TimeoutError:
            raise SdoCommunicationError("No SDO response received")
        res_command, = struct.unpack_from("B", response)
        if res_command == RESPONSE_ABORTED:
            abort_code, = struct.unpack_from("<L", response, 4)
            raise SdoAbortedError(abort_code)
        return response

    @ensure_not_async  # NOTE: Safeguard for accidental async use
    def request_response(self, sdo_request):
        retries_left = self.MAX_RETRIES
        if not self.responses.empty():
            # FIXME: Added to check if this occurs
            raise RuntimeError("Unexpected message in the queue")
            # logger.warning("There were unexpected messages in the queue")
            self.responses = queue.Queue()
        while True:
            self.send_request(sdo_request)
            # Wait for node to respond
            try:
                return self.read_response()
            except SdoCommunicationError as e:
                retries_left -= 1
                if not retries_left:
                    self.abort(0x5040000)
                    raise
                logger.warning(str(e))

    async def arequest_response(self, sdo_request):
        retries_left = self.MAX_RETRIES
        while True:
            await self.asend_request(sdo_request)
            # Wait for node to respond
            try:
                return await self.aread_response()
            except SdoCommunicationError as e:
                retries_left -= 1
                if not retries_left:
                    await self.aabort(0x5040000)
                    raise
                logger.warning(str(e))

    def abort(self, abort_code=0x08000000):
        """Abort current transfer."""
        request = bytearray(8)
        request[0] = REQUEST_ABORTED
        # TODO: Is it necessary to include index and subindex?
        struct.pack_into("<L", request, 4, abort_code)
        self.send_request(request)
        logger.error("Transfer aborted by client with code 0x{:08X}".format(abort_code))

    async def aabort(self, abort_code=0x08000000):
        """Abort current transfer."""
        request = bytearray(8)
        request[0] = REQUEST_ABORTED
        # TODO: Is it necessary to include index and subindex?
        struct.pack_into("<L", request, 4, abort_code)
        await self.asend_request(request)
        logger.error("Transfer aborted by client with code 0x{:08X}".format(abort_code))

    @ensure_not_async  # NOTE: Safeguard for accidental async use
    def upload(self, index: int, subindex: int) -> bytes:
        """May be called to make a read operation without an Object Dictionary.

        :param index:
            Index of object to read.
        :param subindex:
            Sub-index of object to read.

        :return: A data object.

        :raises canopen.SdoCommunicationError:
            On unexpected response or timeout.
        :raises canopen.SdoAbortedError:
            When node responds with an error.
        """
        with self.open(index, subindex, buffering=0) as fp:
            response_size = fp.size
            data = fp.read()

        # If size is available through variable in OD, then use the smaller of the two sizes.
        # Some devices send U32/I32 even if variable is smaller in OD
        var = self.od.get_variable(index, subindex)
        if var is not None:
            # Found a matching variable in OD
            # If this is a data type (string, domain etc) the size is
            # unknown anyway so keep the data as is
            if var.data_type not in objectdictionary.DATA_TYPES:
                # Get the size in bytes for this variable
                var_size = len(var) // 8
                if response_size is None or var_size < response_size:
                    # Truncate the data to specified size
                    data = data[0:var_size]
        return data

    async def aupload(self, index: int, subindex: int) -> bytes:
        """May be called to make a read operation without an Object Dictionary.

        :param index:
            Index of object to read.
        :param subindex:
            Sub-index of object to read.

        :return: A data object.

        :raises canopen.SdoCommunicationError:
            On unexpected response or timeout.
        :raises canopen.SdoAbortedError:
            When node responds with an error.
        """
        async with self.lock:  # Ensure only one active SDO request per channel
            async with await self.aopen(index, subindex, buffering=0) as fp:
                size = fp.size
                data = await fp.read()

        if size is None:
            # Node did not specify how many bytes to use
            # Try to find out using Object Dictionary
            var = self.od.get_variable(index, subindex)
            if var is not None:
                # Found a matching variable in OD
                # If this is a data type (string, domain etc) the size is
                # unknown anyway so keep the data as is
                if var.data_type not in objectdictionary.DATA_TYPES:
                    # Get the size in bytes for this variable
                    size = len(var) // 8
                    # Truncate the data to specified size
                    data = data[0:size]
        return data

    @ensure_not_async  # NOTE: Safeguard for accidental async use
    def download(
        self,
        index: int,
        subindex: int,
        data: bytes,
        force_segment: bool = False,
    ) -> None:
        """May be called to make a write operation without an Object Dictionary.

        :param index:
            Index of object to write.
        :param subindex:
            Sub-index of object to write.
        :param data:
            Data to be written.
        :param force_segment:
            Force use of segmented transfer regardless of data size.

        :raises canopen.SdoCommunicationError:
            On unexpected response or timeout.
        :raises canopen.SdoAbortedError:
            When node responds with an error.
        """
        with self.open(index, subindex, "wb", buffering=7, size=len(data),
                       force_segment=force_segment) as fp:
            fp.write(data)

    async def adownload(
        self,
        index: int,
        subindex: int,
        data: bytes,
        force_segment: bool = False,
    ) -> None:
        """May be called to make a write operation without an Object Dictionary.

        :param index:
            Index of object to write.
        :param subindex:
            Sub-index of object to write.
        :param data:
            Data to be written.
        :param force_segment:
            Force use of segmented transfer regardless of data size.

        :raises canopen.SdoCommunicationError:
            On unexpected response or timeout.
        :raises canopen.SdoAbortedError:
            When node responds with an error.
        """
        async with self.lock:  # Ensure only one active SDO request per channel
            async with await self.aopen(index, subindex, "wb", buffering=7,
                                        size=len(data), force_segment=force_segment) as fp:
                await fp.write(data)

    @ensure_not_async  # NOTE: Safeguard for accidental async use
    def open(self, index, subindex=0, mode="rb", encoding="ascii",
             buffering=1024, size=None, block_transfer=False, force_segment=False, request_crc_support=True):
        """Open the data stream as a file like object.

        :param int index:
            Index of object to open.
        :param int subindex:
            Sub-index of object to open.
        :param str mode:
            ========= ==========================================================
            Character Meaning
            --------- ----------------------------------------------------------
            'r'       open for reading (default)
            'w'       open for writing
            'b'       binary mode (default)
            't'       text mode
            ========= ==========================================================
        :param str encoding:
            The str name of the encoding used to decode or encode the file.
            This will only be used in text mode.
        :param int buffering:
            An optional integer used to set the buffering policy. Pass 0 to
            switch buffering off (only allowed in binary mode), 1 to select line
            buffering (only usable in text mode), and an integer > 1 to indicate
            the size in bytes of a fixed-size chunk buffer.
        :param int size:
            Size of data to that will be transmitted.
        :param bool block_transfer:
            If block transfer should be used.
        :param bool force_segment:
            Force use of segmented download regardless of data size.
        :param bool request_crc_support:
            If crc calculation should be requested when using block transfer

        :returns:
            A file like object.
        """
        buffer_size = buffering if buffering > 1 else io.DEFAULT_BUFFER_SIZE
        if "r" in mode:
            if block_transfer:
                raw_stream = BlockUploadStream(self, index, subindex, request_crc_support=request_crc_support)
            else:
                raw_stream = ReadableStream(self, index, subindex)
            if buffering:
                buffered_stream = io.BufferedReader(raw_stream, buffer_size=buffer_size)
            else:
                return raw_stream
        if "w" in mode:
            if block_transfer:
                raw_stream = BlockDownloadStream(self, index, subindex, size, request_crc_support=request_crc_support)
            else:
                raw_stream = WritableStream(self, index, subindex, size, force_segment)
            if buffering:
                buffered_stream = io.BufferedWriter(raw_stream, buffer_size=buffer_size)
            else:
                return raw_stream
        if "b" not in mode:
            # Text mode
            line_buffering = buffering == 1
            return io.TextIOWrapper(buffered_stream, encoding,
                                    line_buffering=line_buffering)
        return buffered_stream

    async def aopen(self, index, subindex=0, mode="rb", encoding="ascii",
                    buffering=1024, size=None, block_transfer=False, force_segment=False,
                    request_crc_support=True):
        """Open the data stream as a file like object.

        :param int index:
            Index of object to open.
        :param int subindex:
            Sub-index of object to open.
        :param str mode:
            ========= ==========================================================
            Character Meaning
            --------- ----------------------------------------------------------
            'r'       open for reading (default)
            'w'       open for writing
            'b'       binary mode (default)
            't'       text mode
            ========= ==========================================================
        :param str encoding:
            The str name of the encoding used to decode or encode the file.
            This will only be used in text mode.
        :param int buffering:
            An optional integer used to set the buffering policy. Pass 0 to
            switch buffering off (only allowed in binary mode), 1 to select line
            buffering (only usable in text mode), and an integer > 1 to indicate
            the size in bytes of a fixed-size chunk buffer.
        :param int size:
            Size of data to that will be transmitted.
        :param bool block_transfer:
            If block transfer should be used.
        :param bool force_segment:
            Force use of segmented download regardless of data size.
        :param bool request_crc_support:
            If crc calculation should be requested when using block transfer

        :returns:
            A file like object.
        """
        buffer_size = buffering if buffering > 1 else io.DEFAULT_BUFFER_SIZE
        if "r" in mode:
            if block_transfer:
                raise NotImplementedError("BlockUploadStream for async not implemented")
                # raw_stream = ABlockUploadStream(self, index, subindex, request_crc_support=request_crc_support)
            else:
                raw_stream = await AReadableStream.open(self, index, subindex)
            if buffering:
                buffered_stream = io_async.BufferedReader(raw_stream, buffer_size=buffer_size)
            else:
                return raw_stream
        if "w" in mode:
            if block_transfer:
                raise NotImplementedError("BlockDownloadStream for async not implemented")
                # raw_stream = ABlockDownloadStream(self, index, subindex, size, request_crc_support=request_crc_support)
            else:
                raw_stream = await AWritableStream.open(self, index, subindex, size, force_segment)
            if buffering:
                buffered_stream = io_async.BufferedWriter(raw_stream, buffer_size=buffer_size)
            else:
                return raw_stream
        if "b" not in mode:
            # Text mode
            line_buffering = buffering == 1
            # FIXME: Implement io.TextIOWrapper for async?
            raise NotImplementedError("TextIOWrapper for async not implemented")
            # return io.TextIOWrapper(buffered_stream, encoding,
            #                         line_buffering=line_buffering)
        return buffered_stream


class ReadableStream(io.RawIOBase):
    """File like object for reading from a variable."""

    #: Total size of data or ``None`` if not specified
    size = None

    def __init__(self, sdo_client, index, subindex=0):
        """
        :param canopen.sdo.SdoClient sdo_client:
            The SDO client to use for reading.
        :param int index:
            Object dictionary index to read from.
        :param int subindex:
            Object dictionary sub-index to read from.
        """
        self._done = False
        self.sdo_client = sdo_client
        self._toggle = 0
        self.pos = 0

        logger.debug("Reading 0x%X:%d from node %d", index, subindex,
                     sdo_client.rx_cobid - 0x600)
        request = bytearray(8)
        SDO_STRUCT.pack_into(request, 0, REQUEST_UPLOAD, index, subindex)
        response = sdo_client.request_response(request)
        res_command, res_index, res_subindex = SDO_STRUCT.unpack_from(response)
        res_data = response[4:8]

        if res_command & 0xE0 != RESPONSE_UPLOAD:
            raise SdoCommunicationError("Unexpected response 0x%02X" % res_command)

        # Check that the message is for us
        if res_index != index or res_subindex != subindex:
            raise SdoCommunicationError((
                "Node returned a value for 0x{:X}:{:d} instead, "
                "maybe there is another SDO client communicating "
                "on the same SDO channel?").format(res_index, res_subindex))

        self.exp_data = None
        if res_command & EXPEDITED:
            # Expedited upload
            if res_command & SIZE_SPECIFIED:
                self.size = 4 - ((res_command >> 2) & 0x3)
                self.exp_data = res_data[:self.size]
            else:
                self.exp_data = res_data
            self.pos += len(self.exp_data)
        elif res_command & SIZE_SPECIFIED:
            self.size, = struct.unpack("<L", res_data)
            logger.debug("Using segmented transfer of %d bytes", self.size)
        else:
            logger.debug("Using segmented transfer")

    def read(self, size=-1):
        """Read one segment which may be up to 7 bytes.

        :param int size:
            If size is -1, all data will be returned. Other values are ignored.

        :returns: 1 - 7 bytes of data or no bytes if EOF.
        :rtype: bytes
        """
        if self._done:
            return b""
        if self.exp_data is not None:
            self._done = True
            return self.exp_data
        if size is None or size < 0:
            return self.readall()

        command = REQUEST_SEGMENT_UPLOAD
        command |= self._toggle
        request = bytearray(8)
        request[0] = command
        response = self.sdo_client.request_response(request)
        res_command, = struct.unpack_from("B", response)
        if res_command & 0xE0 != RESPONSE_SEGMENT_UPLOAD:
            raise SdoCommunicationError("Unexpected response 0x%02X" % res_command)
        if res_command & TOGGLE_BIT != self._toggle:
            raise SdoCommunicationError("Toggle bit mismatch")
        length = 7 - ((res_command >> 1) & 0x7)
        if res_command & NO_MORE_DATA:
            self._done = True
        self._toggle ^= TOGGLE_BIT
        self.pos += length
        return response[1:length + 1]

    def readinto(self, b):
        """
        Read bytes into a pre-allocated, writable bytes-like object b,
        and return the number of bytes read.
        """
        data = self.read(7)
        b[:len(data)] = data
        return len(data)

    def readable(self):
        return True

    def tell(self):
        return self.pos


class AReadableStream(io_async.RawIOBase):
    """File like object for reading from a variable."""

    #: Total size of data or ``None`` if not specified
    size = None

    @classmethod
    async def open(cls, sdo_client, index, subindex=0):
        """
        :param canopen.sdo.SdoClient sdo_client:
            The SDO client to use for reading.
        :param int index:
            Object dictionary index to read from.
        :param int subindex:
            Object dictionary sub-index to read from.
        """
        logger.debug("Reading 0x%X:%d from node %d", index, subindex,
                     sdo_client.rx_cobid - 0x600)
        request = bytearray(8)
        SDO_STRUCT.pack_into(request, 0, REQUEST_UPLOAD, index, subindex)
        response = await sdo_client.arequest_response(request)

        return cls(sdo_client, index, subindex, response)

    def __init__(self, sdo_client, index, subindex, response):
        """
        :param canopen.sdo.SdoClient sdo_client:
            The SDO client to use for reading.
        :param int index:
            Object dictionary index to read from.
        :param int subindex:
            Object dictionary sub-index to read from.
        """
        self._done = False
        self.sdo_client = sdo_client
        self._toggle = 0
        self.pos = 0
        self._index = index
        self._subindex = subindex

        res_command, res_index, res_subindex = SDO_STRUCT.unpack_from(response)
        res_data = response[4:8]

        if res_command & 0xE0 != RESPONSE_UPLOAD:
            raise SdoCommunicationError("Unexpected response 0x%02X" % res_command)

        # Check that the message is for us
        if res_index != index or res_subindex != subindex:
            raise SdoCommunicationError((
                "Node returned a value for 0x{:X}:{:d} instead, "
                "maybe there is another SDO client communicating "
                "on the same SDO channel?").format(res_index, res_subindex))

        self.exp_data = None
        if res_command & EXPEDITED:
            # Expedited upload
            if res_command & SIZE_SPECIFIED:
                self.size = 4 - ((res_command >> 2) & 0x3)
                self.exp_data = res_data[:self.size]
            else:
                self.exp_data = res_data
            self.pos += len(self.exp_data)
        elif res_command & SIZE_SPECIFIED:
            self.size, = struct.unpack("<L", res_data)
            logger.debug("Using segmented transfer of %d bytes", self.size)
        else:
            logger.debug("Using segmented transfer")

    async def read(self, size=-1):
        """Read one segment which may be up to 7 bytes.

        :param int size:
            If size is -1, all data will be returned. Other values are ignored.

        :returns: 1 - 7 bytes of data or no bytes if EOF.
        :rtype: bytes
        """
        if self._done:
            return b""
        if self.exp_data is not None:
            self._done = True
            return self.exp_data
        if size is None or size < 0:
            return await self.readall()

        command = REQUEST_SEGMENT_UPLOAD
        command |= self._toggle
        request = bytearray(8)
        request[0] = command
        response = await self.sdo_client.arequest_response(request)
        res_command, = struct.unpack_from("B", response)
        if res_command & 0xE0 != RESPONSE_SEGMENT_UPLOAD:
            raise SdoCommunicationError("Unexpected response 0x%02X" % res_command)
        if res_command & TOGGLE_BIT != self._toggle:
            raise SdoCommunicationError("Toggle bit mismatch")
        length = 7 - ((res_command >> 1) & 0x7)
        if res_command & NO_MORE_DATA:
            self._done = True
        self._toggle ^= TOGGLE_BIT
        self.pos += length
        return response[1:length + 1]

    async def readinto(self, b):
        """
        Read bytes into a pre-allocated, writable bytes-like object b,
        and return the number of bytes read.
        """
        data = await self.read(7)
        b[:len(data)] = data
        return len(data)

    def readable(self):
        return True

    async def tell(self):
        return self.pos


class WritableStream(io.RawIOBase):
    """File like object for writing to a variable."""

    def __init__(self, sdo_client, index, subindex=0, size=None, force_segment=False):
        """
        :param canopen.sdo.SdoClient sdo_client:
            The SDO client to use for communication.
        :param int index:
            Object dictionary index to read from.
        :param int subindex:
            Object dictionary sub-index to read from.
        :param int size:
            Size of data in number of bytes if known in advance.
        :param bool force_segment:
            Force use of segmented transfer regardless of size.
        """
        self.sdo_client = sdo_client
        self.size = size
        self.pos = 0
        self._toggle = 0
        self._exp_header = None
        self._done = False

        if size is None or size > 4 or force_segment:
            # Initiate segmented download
            request = bytearray(8)
            command = REQUEST_DOWNLOAD
            if size is not None:
                command |= SIZE_SPECIFIED
                struct.pack_into("<L", request, 4, size)
            SDO_STRUCT.pack_into(request, 0, command, index, subindex)
            response = sdo_client.request_response(request)
            res_command, = struct.unpack_from("B", response)
            if res_command != RESPONSE_DOWNLOAD:
                raise SdoCommunicationError(
                    "Unexpected response 0x%02X" % res_command)
        else:
            # Expedited download
            # Prepare header (first 4 bytes in CAN message)
            command = REQUEST_DOWNLOAD | EXPEDITED | SIZE_SPECIFIED
            command |= (4 - size) << 2
            self._exp_header = SDO_STRUCT.pack(command, index, subindex)

    def write(self, b):
        """
        Write the given bytes-like object, b, to the SDO server, and return the
        number of bytes written. This will be at most 7 bytes.
        """
        if self._done:
            raise RuntimeError("All expected data has already been transmitted")
        if self._exp_header is not None:
            # Expedited download
            if len(b) < self.size:
                # Not enough data provided
                return 0
            if len(b) > 4:
                raise AssertionError("More data received than expected")
            data = b.tobytes() if isinstance(b, memoryview) else b
            request = self._exp_header + data.ljust(4, b"\x00")
            response = self.sdo_client.request_response(request)
            res_command, = struct.unpack_from("B", response)
            if res_command & 0xE0 != RESPONSE_DOWNLOAD:
                raise SdoCommunicationError(
                    "Unexpected response 0x%02X" % res_command)
            bytes_sent = len(b)
            self._done = True
        else:
            # Segmented download
            request = bytearray(8)
            command = REQUEST_SEGMENT_DOWNLOAD
            # Add toggle bit
            command |= self._toggle
            self._toggle ^= TOGGLE_BIT
            # Can send up to 7 bytes at a time
            bytes_sent = min(len(b), 7)
            if self.size is not None and self.pos + bytes_sent >= self.size:
                # No more data after this message
                command |= NO_MORE_DATA
                self._done = True
            # Specify number of bytes that do not contain segment data
            command |= (7 - bytes_sent) << 1
            request[0] = command
            request[1:bytes_sent + 1] = b[0:bytes_sent]
            response = self.sdo_client.request_response(request)
            res_command, = struct.unpack("B", response[0:1])
            if res_command & 0xE0 != RESPONSE_SEGMENT_DOWNLOAD:
                raise SdoCommunicationError(
                    "Unexpected response 0x%02X (expected 0x%02X)" %
                    (res_command, RESPONSE_SEGMENT_DOWNLOAD))
        # Advance position
        self.pos += bytes_sent
        return bytes_sent

    def close(self):
        """Closes the stream.

        An empty segmented SDO message may be sent saying there is no more data.
        """
        super(WritableStream, self).close()
        if not self._done and not self._exp_header:
            # Segmented download not finished
            command = REQUEST_SEGMENT_DOWNLOAD | NO_MORE_DATA
            command |= self._toggle
            # No data in this message
            command |= 7 << 1
            request = bytearray(8)
            request[0] = command
            self.sdo_client.request_response(request)
            self._done = True

    def writable(self):
        return True

    def tell(self):
        return self.pos


class AWritableStream(io_async.RawIOBase):
    """File like object for writing to a variable."""

    @classmethod
    async def open(cls, sdo_client: SdoClient, index, subindex=0, size=None, force_segment=False):
        """
        :param canopen.sdo.SdoClient sdo_client:
            The SDO client to use for communication.
        :param int index:
            Object dictionary index to read from.
        :param int subindex:
            Object dictionary sub-index to read from.
        :param int size:
            Size of data in number of bytes if known in advance.
        :param bool force_segment:
            Force use of segmented transfer regardless of size.
        """
        response = None
        if size is None or size > 4 or force_segment:
            # Initiate segmented download
            request = bytearray(8)
            command = REQUEST_DOWNLOAD
            if size is not None:
                command |= SIZE_SPECIFIED
                struct.pack_into("<L", request, 4, size)
            SDO_STRUCT.pack_into(request, 0, command, index, subindex)
            response = await sdo_client.arequest_response(request)

        return cls(sdo_client, index, subindex, size, force_segment, response)

    def __init__(self, sdo_client, index, subindex=0, size=None, force_segment=False, response=None):
        """
        :param canopen.sdo.SdoClient sdo_client:
            The SDO client to use for communication.
        :param int index:
            Object dictionary index to read from.
        :param int subindex:
            Object dictionary sub-index to read from.
        :param int size:
            Size of data in number of bytes if known in advance.
        :param bool force_segment:
            Force use of segmented transfer regardless of size.
        """
        self.sdo_client: SdoClient = sdo_client
        self.size = size
        self.pos = 0
        self._toggle = 0
        self._exp_header = None
        self._done = False

        # Implies this: if size is None or size > 4 or force_segment
        if response:
            # Initiate segmented download
            # request = bytearray(8)
            # command = REQUEST_DOWNLOAD
            # if size is not None:
            #     command |= SIZE_SPECIFIED
            #     struct.pack_into("<L", request, 4, size)
            # SDO_STRUCT.pack_into(request, 0, command, index, subindex)
            # response = sdo_client.request_response(request)
            res_command, = struct.unpack_from("B", response)
            if res_command != RESPONSE_DOWNLOAD:
                raise SdoCommunicationError(
                    "Unexpected response 0x%02X" % res_command)
        else:
            # Expedited download
            # Prepare header (first 4 bytes in CAN message)
            command = REQUEST_DOWNLOAD | EXPEDITED | SIZE_SPECIFIED
            command |= (4 - size) << 2
            self._exp_header = SDO_STRUCT.pack(command, index, subindex)

    async def write(self, b):
        """
        Write the given bytes-like object, b, to the SDO server, and return the
        number of bytes written. This will be at most 7 bytes.
        """
        if self._done:
            raise RuntimeError("All expected data has already been transmitted")
        if self._exp_header is not None:
            # Expedited download
            if len(b) < self.size:
                # Not enough data provided
                return 0
            if len(b) > 4:
                raise AssertionError("More data received than expected")
            data = b.tobytes() if isinstance(b, memoryview) else b
            request = self._exp_header + data.ljust(4, b"\x00")
            response = await self.sdo_client.arequest_response(request)
            res_command, = struct.unpack_from("B", response)
            if res_command & 0xE0 != RESPONSE_DOWNLOAD:
                raise SdoCommunicationError(
                    "Unexpected response 0x%02X" % res_command)
            bytes_sent = len(b)
            self._done = True
        else:
            # Segmented download
            request = bytearray(8)
            command = REQUEST_SEGMENT_DOWNLOAD
            # Add toggle bit
            command |= self._toggle
            self._toggle ^= TOGGLE_BIT
            # Can send up to 7 bytes at a time
            bytes_sent = min(len(b), 7)
            if self.size is not None and self.pos + bytes_sent >= self.size:
                # No more data after this message
                command |= NO_MORE_DATA
                self._done = True
            # Specify number of bytes that do not contain segment data
            command |= (7 - bytes_sent) << 1
            request[0] = command
            request[1:bytes_sent + 1] = b[0:bytes_sent]
            response = await self.sdo_client.arequest_response(request)
            res_command, = struct.unpack("B", response[0:1])
            if res_command & 0xE0 != RESPONSE_SEGMENT_DOWNLOAD:
                raise SdoCommunicationError(
                    "Unexpected response 0x%02X (expected 0x%02X)" %
                    (res_command, RESPONSE_SEGMENT_DOWNLOAD))
        # Advance position
        self.pos += bytes_sent
        return bytes_sent

    async def close(self):
        """Closes the stream.

        An empty segmented SDO message may be sent saying there is no more data.
        """
        await super(AWritableStream, self).close()
        if not self._done and not self._exp_header:
            # Segmented download not finished
            command = REQUEST_SEGMENT_DOWNLOAD | NO_MORE_DATA
            command |= self._toggle
            # No data in this message
            command |= 7 << 1
            request = bytearray(8)
            request[0] = command
            await self.sdo_client.arequest_response(request)
            self._done = True

    def writable(self):
        return True

    async def tell(self):
        return self.pos


class BlockUploadStream(io.RawIOBase):
    """File like object for reading from a variable using block upload."""

    #: Total size of data or ``None`` if not specified
    size = None

    blksize = 127

    crc_supported = False

    def __init__(self, sdo_client, index, subindex=0, request_crc_support=True):
        """
        :param canopen.sdo.SdoClient sdo_client:
            The SDO client to use for reading.
        :param int index:
            Object dictionary index to read from.
        :param int subindex:
            Object dictionary sub-index to read from.
        :param bool request_crc_support:
            If crc calculation should be requested when using block transfer
        """
        self._done = False
        self.sdo_client = sdo_client
        self.pos = 0
        self._crc = sdo_client.crc_cls()
        self._server_crc = None
        self._ackseq = 0
        self._error = False

        logger.debug("Reading 0x%X:%d from node %d", index, subindex,
                     sdo_client.rx_cobid - 0x600)
        # Initiate Block Upload
        request = bytearray(8)
        command = REQUEST_BLOCK_UPLOAD | INITIATE_BLOCK_TRANSFER
        if request_crc_support:
            command |= CRC_SUPPORTED
        struct.pack_into("<BHBBB", request, 0,
                         command, index, subindex, self.blksize, 0)
        response = sdo_client.request_response(request)
        res_command, res_index, res_subindex = SDO_STRUCT.unpack_from(response)
        if res_command & 0xE0 != RESPONSE_BLOCK_UPLOAD:
            self._error = True
            self.sdo_client.abort(0x05040001)
            raise SdoCommunicationError("Unexpected response 0x%02X" % res_command)
        # Check that the message is for us
        if res_index != index or res_subindex != subindex:
            self._error = True
            raise SdoCommunicationError((
                "Node returned a value for 0x{:X}:{:d} instead, "
                "maybe there is another SDO client communicating "
                "on the same SDO channel?").format(res_index, res_subindex))
        if res_command & BLOCK_SIZE_SPECIFIED:
            self.size, = struct.unpack_from("<L", response, 4)
            logger.debug("Size is %d bytes", self.size)
        self.crc_supported = bool(res_command & CRC_SUPPORTED)
        # Start upload
        request = bytearray(8)
        request[0] = REQUEST_BLOCK_UPLOAD | START_BLOCK_UPLOAD
        sdo_client.send_request(request)

    def read(self, size=-1):
        """Read one segment which may be up to 7 bytes.

        :param int size:
            If size is -1, all data will be returned. Other values are ignored.

        :returns: 1 - 7 bytes of data or no bytes if EOF.
        :rtype: bytes
        """
        if self._done:
            return b""
        if size is None or size < 0:
            return self.readall()

        try:
            response = self.sdo_client.read_response()
        except SdoCommunicationError:
            response = self._retransmit()
        res_command, = struct.unpack_from("B", response)
        seqno = res_command & 0x7F
        if seqno == self._ackseq + 1:
            self._ackseq = seqno
        else:
            # Wrong sequence number
            response = self._retransmit()
            res_command, = struct.unpack_from("B", response)
        if self._ackseq >= self.blksize or res_command & NO_MORE_BLOCKS:
            self._ack_block()
        if res_command & NO_MORE_BLOCKS:
            n = self._end_upload()
            data = response[1:8 - n]
            self._done = True
        else:
            data = response[1:8]
        if self.crc_supported:
            self._crc.process(data)
            if self._done:
                if self._server_crc != self._crc.final():
                    self._error = True
                    self.sdo_client.abort(0x05040004)
                    raise SdoCommunicationError("CRC is not OK")
                logger.info("CRC is OK")
        self.pos += len(data)
        return data

    def _retransmit(self):
        logger.info("Only %d sequences were received. Requesting retransmission",
                    self._ackseq)
        end_time = time.time() + self.sdo_client.RESPONSE_TIMEOUT
        self._ack_block()
        while time.time() < end_time:
            response = self.sdo_client.read_response()
            res_command, = struct.unpack_from("B", response)
            seqno = res_command & 0x7F
            if seqno == self._ackseq + 1:
                # We should be back in sync
                self._ackseq = seqno
                return response
        self._error = True
        self.sdo_client.abort(0x05040000)
        raise SdoCommunicationError("Some data were lost and could not be retransmitted")

    def _ack_block(self):
        request = bytearray(8)
        request[0] = REQUEST_BLOCK_UPLOAD | BLOCK_TRANSFER_RESPONSE
        request[1] = self._ackseq
        request[2] = self.blksize
        self.sdo_client.send_request(request)
        if self._ackseq == self.blksize:
            self._ackseq = 0

    def _end_upload(self):
        response = self.sdo_client.read_response()
        res_command, self._server_crc = struct.unpack_from("<BH", response)
        if res_command & 0xE0 != RESPONSE_BLOCK_UPLOAD:
            self._error = True
            self.sdo_client.abort(0x05040001)
            raise SdoCommunicationError("Unexpected response 0x%02X" % res_command)
        if res_command & 0x3 != END_BLOCK_TRANSFER:
            self._error = True
            self.sdo_client.abort(0x05040001)
            raise SdoCommunicationError("Server did not end transfer as expected")
        # Return number of bytes not used in last message
        return (res_command >> 2) & 0x7

    def close(self):
        if self.closed:
            return
        super(BlockUploadStream, self).close()
        if self._done and not self._error:
            request = bytearray(8)
            request[0] = REQUEST_BLOCK_UPLOAD | END_BLOCK_TRANSFER
            self.sdo_client.send_request(request)

    def tell(self):
        return self.pos

    def readinto(self, b):
        """
        Read bytes into a pre-allocated, writable bytes-like object b,
        and return the number of bytes read.
        """
        data = self.read(7)
        b[:len(data)] = data
        return len(data)

    def readable(self):
        return True


# FIXME: Implement ABlockUploadStream(io_async.RawIOBase)


class BlockDownloadStream(io.RawIOBase):
    """File like object for block download."""

    def __init__(self, sdo_client, index, subindex=0, size=None, request_crc_support=True):
        """
        :param canopen.sdo.SdoClient sdo_client:
            The SDO client to use for communication.
        :param int index:
            Object dictionary index to read from.
        :param int subindex:
            Object dictionary sub-index to read from.
        :param int size:
            Size of data in number of bytes if known in advance.
        :param bool request_crc_support:
            If crc calculation should be requested when using block transfer
        """
        self.sdo_client = sdo_client
        self.size = size
        self.pos = 0
        self._done = False
        self._seqno = 0
        self._crc = sdo_client.crc_cls()
        self._last_bytes_sent = 0
        self._current_block = []
        self._retransmitting = False
        command = REQUEST_BLOCK_DOWNLOAD | INITIATE_BLOCK_TRANSFER
        if request_crc_support:
            command |= CRC_SUPPORTED
        request = bytearray(8)
        logger.info("Initiating block download for 0x%X:%d", index, subindex)
        if size is not None:
            logger.debug("Expected size of data is %d bytes", size)
            command |= BLOCK_SIZE_SPECIFIED
            struct.pack_into("<L", request, 4, size)
        else:
            logger.warning("Data size has not been specified")
        SDO_STRUCT.pack_into(request, 0, command, index, subindex)
        response = sdo_client.request_response(request)
        res_command, res_index, res_subindex = SDO_STRUCT.unpack_from(response)
        if res_command & 0xE0 != RESPONSE_BLOCK_DOWNLOAD:
            self.sdo_client.abort(0x05040001)
            raise SdoCommunicationError(
                "Unexpected response 0x%02X" % res_command)
        # Check that the message is for us
        if res_index != index or res_subindex != subindex:
            self.sdo_client.abort()
            raise SdoCommunicationError((
                "Node returned a value for 0x{:X}:{:d} instead, "
                "maybe there is another SDO client communicating "
                "on the same SDO channel?").format(res_index, res_subindex))
        self._blksize, = struct.unpack_from("B", response, 4)
        logger.debug("Server requested a block size of %d", self._blksize)
        self.crc_supported = bool(res_command & CRC_SUPPORTED)

    def write(self, b):
        """
        Write the given bytes-like object, b, to the SDO server, and return the
        number of bytes written. This will be at most 7 bytes.

        :param bytes b:
            Data to be transmitted.

        :returns:
            Number of bytes successfully sent or ``None`` if length of data is
            less than 7 bytes and the total size has not been reached yet.
        """
        if self._done:
            raise RuntimeError("All expected data has already been transmitted")
        # Can send up to 7 bytes at a time
        data = b[0:7]
        if self.size is not None and self.pos + len(data) >= self.size:
            # This is the last data to be transmitted based on expected size
            self.send(data, end=True)
        elif len(data) < 7:
            # We can't send less than 7 bytes in the middle of a transmission
            return None
        else:
            self.send(data)
        return len(data)

    def send(self, b, end=False):
        """Send up to 7 bytes of data.

        :param bytes b:
            0 - 7 bytes of data to transmit.
        :param bool end:
            If this is the last data.
        """
        assert len(b) <= 7, "Max 7 bytes can be sent"
        if not end:
            assert len(b) == 7, "Less than 7 bytes only allowed if last data"
        self._seqno += 1
        command = self._seqno
        if end:
            command |= NO_MORE_BLOCKS
            self._done = True
            # Change expected ACK:ed sequence
            self._blksize = self._seqno
            # Save how many bytes this message contains since this is the last
            self._last_bytes_sent = len(b)
        request = bytearray(8)
        request[0] = command
        request[1:len(b) + 1] = b
        self.sdo_client.send_request(request)
        self.pos += len(b)
        # Add the sent data to the current block buffer
        self._current_block.append(b)
        # Don't calculate crc if retransmitting
        if self.crc_supported and not self._retransmitting:
            # Calculate CRC
            self._crc.process(b)
        if self._seqno >= self._blksize:
            # End of this block, wait for ACK
            self._block_ack()

    def tell(self):
        return self.pos

    def _block_ack(self):
        logger.debug("Waiting for acknowledgement of last block...")
        response = self.sdo_client.read_response()
        res_command, ackseq, blksize = struct.unpack_from("BBB", response)
        if res_command & 0xE0 != RESPONSE_BLOCK_DOWNLOAD:
            self.sdo_client.abort(0x05040001)
            raise SdoCommunicationError(
                "Unexpected response 0x%02X" % res_command)
        if res_command & 0x3 != BLOCK_TRANSFER_RESPONSE:
            self.sdo_client.abort(0x05040001)
            raise SdoCommunicationError("Server did not respond with a "
                                        "block download response")
        if ackseq != self._blksize:
            # Sequence error, try to retransmit
            self._retransmit(ackseq, blksize)
            # We should be back in sync
            return
        # Clear the current block buffer
        self._current_block = []
        logger.debug("All %d sequences were received successfully", ackseq)
        logger.debug("Server requested a block size of %d", blksize)
        self._blksize = blksize
        self._seqno = 0

    def _retransmit(self, ackseq, blksize):
        """Retransmit the failed block"""
        logger.info(("%d of %d sequences were received. "
                 "Will start retransmission") % (ackseq, self._blksize))
        # Sub blocks betwen ackseq and end of corrupted block need to be resent
        # Get the part of the block to resend
        block = self._current_block[ackseq:]
        # Go back to correct position in stream
        self.pos = self.pos - (len(block) * 7)
        # Reset the _current_block before starting the retransmission
        self._current_block = []
        # Reset _seqno and update blksize
        self._seqno = 0
        self._blksize = blksize
        # We are retransmitting
        self._retransmitting = True
        # Resend the block
        for b in block:
            self.write(b)
        self._retransmitting = False

    def close(self):
        """Closes the stream."""
        if self.closed:
            return
        super(BlockDownloadStream, self).close()
        if not self._done:
            logger.error("Block transfer was not finished")
        command = REQUEST_BLOCK_DOWNLOAD | END_BLOCK_TRANSFER
        # Specify number of bytes in last message that did not contain data
        command |= (7 - self._last_bytes_sent) << 2
        request = bytearray(8)
        request[0] = command
        if self.crc_supported:
            # Add CRC
            struct.pack_into("<H", request, 1, self._crc.final())
        logger.debug("Ending block transfer...")
        response = self.sdo_client.request_response(request)
        res_command, = struct.unpack_from("B", response)
        if not res_command & END_BLOCK_TRANSFER:
            raise SdoCommunicationError("Block download unsuccessful")
        logger.info("Block download successful")

    def writable(self):
        return True


# FIXME: Implement ABlockDownloadStream(io_async.RawIOBase)<|MERGE_RESOLUTION|>--- conflicted
+++ resolved
@@ -58,7 +58,6 @@
         retries_left = self.MAX_RETRIES
         if self.PAUSE_BEFORE_SEND:
             time.sleep(self.PAUSE_BEFORE_SEND)
-<<<<<<< HEAD
         while True:
             try:
                 self.network.send_message(self.rx_cobid, request)
@@ -75,14 +74,10 @@
 
     async def asend_request(self, request):
         retries_left = self.MAX_RETRIES
+        if self.PAUSE_BEFORE_SEND:
+            await asyncio.sleep(self.PAUSE_BEFORE_SEND)
         while True:
             try:
-                if self.PAUSE_BEFORE_SEND:
-                    await asyncio.sleep(self.PAUSE_BEFORE_SEND)
-=======
-        while True:
-            try:
->>>>>>> 24df6e84
                 self.network.send_message(self.rx_cobid, request)
             except CanError as e:
                 # Could be a buffer overflow. Wait some time before trying again
@@ -90,13 +85,8 @@
                 if not retries_left:
                     raise
                 logger.info(str(e))
-<<<<<<< HEAD
-                if self.PAUSE_AFTER_SEND:
-                    await asyncio.sleep(self.PAUSE_AFTER_SEND)
-=======
                 if self.RETRY_DELAY:
-                    time.sleep(self.RETRY_DELAY)
->>>>>>> 24df6e84
+                    await asyncio.sleep(self.RETRY_DELAY)
             else:
                 break
 
