--- conflicted
+++ resolved
@@ -6,20 +6,14 @@
 except ImportError:
     from collections import Mapping  # type: ignore
 
-<<<<<<< HEAD
-from ..objectdictionary import ObjectDictionary
-from .. import objectdictionary
-from .. import variable
-=======
+from canopen.objectdictionary import ObjectDictionary
 from canopen import objectdictionary
-from canopen.objectdictionary import ObjectDictionary
 from canopen import variable
->>>>>>> e8807b87
 
 if TYPE_CHECKING:
     # Repeat import to ensure the type checker understands the imports
     from collections.abc import Mapping
-    from ..network import Network
+    from canopen.network import Network
 
 
 class CrcXmodem:
@@ -138,11 +132,7 @@
     sdo_node: SdoBase
     od: objectdictionary.Record
 
-<<<<<<< HEAD
     def __init__(self, sdo_node: SdoBase, od: objectdictionary.Record):
-=======
-    def __init__(self, sdo_node: SdoBase, od: ObjectDictionary):
->>>>>>> e8807b87
         self.sdo_node = sdo_node
         self.od = od
 
@@ -161,15 +151,11 @@
 
 class Array(Mapping[Union[int, str], "Variable"]):
 
-<<<<<<< HEAD
     # Attribute types
     sdo_node: SdoBase
     od: objectdictionary.Array
 
     def __init__(self, sdo_node: SdoBase, od: objectdictionary.Array):
-=======
-    def __init__(self, sdo_node: SdoBase, od: ObjectDictionary):
->>>>>>> e8807b87
         self.sdo_node = sdo_node
         self.od = od
 
@@ -190,15 +176,11 @@
 class Variable(variable.Variable):
     """Access object dictionary variable values using SDO protocol."""
 
-<<<<<<< HEAD
     # Attribute types
     sdo_node: SdoBase
     od: objectdictionary.Variable
 
     def __init__(self, sdo_node: SdoBase, od: objectdictionary.Variable):
-=======
-    def __init__(self, sdo_node: SdoBase, od: ObjectDictionary):
->>>>>>> e8807b87
         self.sdo_node = sdo_node
         variable.Variable.__init__(self, od)
 
