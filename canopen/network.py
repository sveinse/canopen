from __future__ import annotations
<<<<<<< HEAD
from collections.abc import MutableMapping
import logging
import threading
from typing import Callable, Dict, Iterator, List, Optional, Union, TYPE_CHECKING
import asyncio

if TYPE_CHECKING:
    from can import BusABC, Notifier
    from asyncio import AbstractEventLoop
=======

import logging
import threading
from collections.abc import MutableMapping
from typing import Callable, Dict, Final, Iterator, List, Optional, Union
>>>>>>> ae71853b

import can
from can import Listener

from canopen.lss import LssMaster
from canopen.nmt import NmtMaster
from canopen.node import LocalNode, RemoteNode
from canopen.objectdictionary import ObjectDictionary
<<<<<<< HEAD
from canopen.async_guard import set_async_sentinel
=======
from canopen.objectdictionary.eds import import_from_node
from canopen.sync import SyncProducer
from canopen.timestamp import TimeProducer

>>>>>>> ae71853b

logger = logging.getLogger(__name__)

Callback = Callable[[int, bytearray, float], None]


class Network(MutableMapping):
    """Representation of one CAN bus containing one or more nodes."""

    NOTIFIER_CYCLE: float = 1.0  #: Maximum waiting time for one notifier iteration.
    NOTIFIER_SHUTDOWN_TIMEOUT: float = 5.0  #: Maximum waiting time to stop notifiers.

    def __init__(self, bus: Optional[can.BusABC] = None, notifier: Optional[can.Notifier] = None,
                 loop: Optional[AbstractEventLoop] = None):
        """
        :param can.BusABC bus:
            A python-can bus instance to re-use.
        """
        #: A python-can :class:`can.BusABC` instance which is set after
        #: :meth:`canopen.Network.connect` is called
        self.bus: Optional[BusABC] = bus
        self.loop: Optional[asyncio.AbstractEventLoop] = loop
        #: A :class:`~canopen.network.NodeScanner` for detecting nodes
        self.scanner = NodeScanner(self)
        #: List of :class:`can.Listener` objects.
        #: Includes at least MessageListener.
        self.listeners = [MessageListener(self)]
        self.notifier: Optional[can.Notifier] = notifier
        self.nodes: Dict[int, Union[RemoteNode, LocalNode]] = {}
        self.subscribers: Dict[int, List[Callback]] = {}
        self.send_lock = threading.Lock()
        self.sync = SyncProducer(self)
        self.time = TimeProducer(self)
        self.nmt = NmtMaster(0)
        self.nmt.network = self

        self.lss = LssMaster()
        self.lss.network = self

        # Register this function as the means to check if canopen is run in
        # async mode. This enables the @ensure_not_async() decorator to
        # work. See async_guard.py
        set_async_sentinel(self.is_async)

        if self.is_async():
            self.subscribe(self.lss.LSS_RX_COBID, self.lss.aon_message_received)
        else:
            self.subscribe(self.lss.LSS_RX_COBID, self.lss.on_message_received)

    def subscribe(self, can_id: int, callback: Callback) -> None:
        """Listen for messages with a specific CAN ID.

        :param can_id:
            The CAN ID to listen for.
        :param callback:
            Function to call when message is received.
        """
        self.subscribers.setdefault(can_id, list())
        if callback not in self.subscribers[can_id]:
            self.subscribers[can_id].append(callback)

    def unsubscribe(self, can_id, callback=None) -> None:
        """Stop listening for message.

        :param int can_id:
            The CAN ID from which to unsubscribe.
        :param callback:
            If given, remove only this callback.  Otherwise all callbacks for
            the CAN ID.
        """
        if callback is None:
            del self.subscribers[can_id]
        else:
            self.subscribers[can_id].remove(callback)

    def connect(self, *args, **kwargs) -> Network:
        """Connect to CAN bus using python-can.

        Arguments are passed directly to :class:`can.BusABC`. Typically these
        may include:

        :param channel:
            Backend specific channel for the CAN interface.
        :param str interface:
            Name of the interface. See
            `python-can manual <https://python-can.readthedocs.io/en/stable/configuration.html#interface-names>`__
            for full list of supported interfaces.
        :param int bitrate:
            Bitrate in bit/s.
        :param loop:
            Optional, pass the loop parameter if running under asyncio

        :raises can.CanError:
            When connection fails.
        """
        # If bitrate has not been specified, try to find one node where bitrate
        # has been specified
        if "bitrate" not in kwargs:
            for node in self.nodes.values():
                if node.object_dictionary.bitrate:
                    kwargs["bitrate"] = node.object_dictionary.bitrate
                    break
        if self.bus is None:
            self.bus = can.Bus(*args, **kwargs)
        logger.info("Connected to '%s'", self.bus.channel_info)
        if self.notifier is None:
            self.notifier = can.Notifier(self.bus, [], self.NOTIFIER_CYCLE, loop=self.loop)
        for listener in self.listeners:
            self.notifier.add_listener(listener)
        return self

    def disconnect(self) -> None:
        """Disconnect from the CAN bus.

        Must be overridden in a subclass if a custom interface is used.
        """
        for node in self.nodes.values():
            if hasattr(node, "pdo"):
                node.pdo.stop()
        if self.notifier is not None:
            self.notifier.stop(self.NOTIFIER_SHUTDOWN_TIMEOUT)
        if self.bus is not None:
            self.bus.shutdown()
        self.bus = None
        self.check()

    def __enter__(self):
        return self

    def __exit__(self, type, value, traceback):
        self.disconnect()

    # FIXME: Implement async "aadd_node"

    def add_node(
        self,
        node: Union[int, RemoteNode, LocalNode],
        object_dictionary: Union[str, ObjectDictionary, None] = None,
        upload_eds: bool = False,
    ) -> RemoteNode:
        """Add a remote node to the network.

        :param node:
            Can be either an integer representing the node ID, a
            :class:`canopen.RemoteNode` or :class:`canopen.LocalNode` object.
        :param object_dictionary:
            Can be either a string for specifying the path to an
            Object Dictionary file or a
            :class:`canopen.ObjectDictionary` object.
        :param upload_eds:
            Set ``True`` if EDS file should be uploaded from 0x1021.

        :return:
            The Node object that was added.
        """
        if isinstance(node, int):
            if upload_eds:
                logger.info("Trying to read EDS from node %d", node)
                object_dictionary = import_from_node(node, self)
            node = RemoteNode(node, object_dictionary)
        self[node.id] = node
        return node

    def create_node(
        self,
        node: int,
        object_dictionary: Union[str, ObjectDictionary, None] = None,
    ) -> LocalNode:
        """Create a local node in the network.

        :param node:
            An integer representing the node ID.
        :param object_dictionary:
            Can be either a string for specifying the path to an
            Object Dictionary file or a
            :class:`canopen.ObjectDictionary` object.

        :return:
            The Node object that was added.
        """
        if isinstance(node, int):
            node = LocalNode(node, object_dictionary)
        self[node.id] = node
        return node

    def send_message(self, can_id: int, data: bytes, remote: bool = False) -> None:
        """Send a raw CAN message to the network.

        This method may be overridden in a subclass if you need to integrate
        this library with a custom backend.
        It is safe to call this from multiple threads.

        :param int can_id:
            CAN-ID of the message
        :param data:
            Data to be transmitted (anything that can be converted to bytes)
        :param bool remote:
            Set to True to send remote frame

        :raises can.CanError:
            When the message fails to be transmitted
        """
        if not self.bus:
            raise RuntimeError("Not connected to CAN bus")
        msg = can.Message(is_extended_id=can_id > 0x7FF,
                          arbitration_id=can_id,
                          data=data,
                          is_remote_frame=remote)
        # NOTE: Blocking lock. This is probably ok for async, because async
        #       only use one thread.
        with self.send_lock:
            self.bus.send(msg)
        self.check()

    def send_periodic(
        self, can_id: int, data: bytes, period: float, remote: bool = False
    ) -> PeriodicMessageTask:
        """Start sending a message periodically.

        :param can_id:
            CAN-ID of the message
        :param data:
            Data to be transmitted (anything that can be converted to bytes)
        :param period:
            Seconds between each message
        :param remote:
            indicates if the message frame is a remote request to the slave node

        :return:
            An task object with a ``.stop()`` method to stop the transmission
        """
        return PeriodicMessageTask(can_id, data, period, self.bus, remote)

    def notify(self, can_id: int, data: bytearray, timestamp: float) -> None:
        """Feed incoming message to this library.

        If a custom interface is used, this function must be called for each
        message read from the CAN bus.

        :param can_id:
            CAN-ID of the message
        :param data:
            Data part of the message (0 - 8 bytes)
        :param timestamp:
            Timestamp of the message, preferably as a Unix timestamp
        """
        # NOTE: Callback. Called from another thread unless async
        callbacks = self.subscribers.get(can_id)
        if callbacks is not None:
            for callback in callbacks:
                res = callback(can_id, data, timestamp)
                if res is not None and self.loop is not None and asyncio.iscoroutine(res):
                    self.loop.create_task(res)
        self.scanner.on_message_received(can_id)

    def check(self) -> None:
        """Check that no fatal error has occurred in the receiving thread.

        If an exception caused the thread to terminate, that exception will be
        raised.
        """
        if self.notifier is not None:
            exc = self.notifier.exception
            if exc is not None:
                logger.error("An error has caused receiving of messages to stop")
                raise exc

    def is_async(self) -> bool:
        """Check if canopen has been connected with async"""
        return self.loop is not None

    def __getitem__(self, node_id: int) -> Union[RemoteNode, LocalNode]:
        return self.nodes[node_id]

    def __setitem__(self, node_id: int, node: Union[RemoteNode, LocalNode]):
        assert node_id == node.id
        if node_id in self.nodes:
            # Remove old callbacks
            self.nodes[node_id].remove_network()
        self.nodes[node_id] = node
        node.associate_network(self)

    def __delitem__(self, node_id: int):
        self.nodes[node_id].remove_network()
        del self.nodes[node_id]

    def __iter__(self) -> Iterator[int]:
        return iter(self.nodes)

    def __len__(self) -> int:
        return len(self.nodes)


class _UninitializedNetwork(Network):
    """Empty network implementation as a placeholder before actual initialization."""

    def __init__(self, bus: Optional[can.BusABC] = None):
        """Do not initialize attributes, by skipping the parent constructor."""

    def __getattribute__(self, name):
        raise RuntimeError("No actual Network object was assigned, "
                           "try associating to a real network first.")


#: Singleton instance
_UNINITIALIZED_NETWORK: Final[Network] = _UninitializedNetwork()


class PeriodicMessageTask:
    """
    Task object to transmit a message periodically using python-can's
    CyclicSendTask
    """

    def __init__(
        self,
        can_id: int,
        data: bytes,
        period: float,
        bus,
        remote: bool = False,
    ):
        """
        :param can_id:
            CAN-ID of the message
        :param data:
            Data to be transmitted (anything that can be converted to bytes)
        :param period:
            Seconds between each message
        :param can.BusABC bus:
            python-can bus to use for transmission
        """
        self.bus = bus
        self.period = period
        self.msg = can.Message(is_extended_id=can_id > 0x7FF,
                               arbitration_id=can_id,
                               data=data, is_remote_frame=remote)
        self._start()

    def _start(self):
        self._task = self.bus.send_periodic(self.msg, self.period)

    def stop(self):
        """Stop transmission"""
        self._task.stop()

    def update(self, data: bytes) -> None:
        """Update data of message

        :param data:
            New data to transmit
        """
        # NOTE: Callback. Called from another thread unless async
        new_data = bytearray(data)
        old_data = self.msg.data
        self.msg.data = new_data
        if hasattr(self._task, "modify_data"):
            self._task.modify_data(self.msg)
        elif new_data != old_data:
            # Stop and start (will mess up period unfortunately)
            self._task.stop()
            self._start()


class MessageListener(Listener):
    """Listens for messages on CAN bus and feeds them to a Network instance.

    :param network:
        The network to notify on new messages.
    """

    def __init__(self, network: Network):
        self.network = network

    def on_message_received(self, msg):
        # NOTE: Callback. Called from another thread unless async
        if msg.is_error_frame or msg.is_remote_frame:
            return

        try:
            self.network.notify(msg.arbitration_id, msg.data, msg.timestamp)
        except Exception as e:
            # Exceptions in any callbaks should not affect CAN processing
            logger.error(str(e))

    def stop(self) -> None:
        """Override abstract base method to release any resources."""


class NodeScanner:
    """Observes which nodes are present on the bus.

    Listens for the following messages:
     - Heartbeat (0x700)
     - SDO response (0x580)
     - TxPDO (0x180, 0x280, 0x380, 0x480)
     - EMCY (0x80)

    :param canopen.Network network:
        The network to use when doing active searching.
    """

    SERVICES = (0x700, 0x580, 0x180, 0x280, 0x380, 0x480, 0x80)

    def __init__(self, network: Optional[Network] = None):
        self.network = network
        #: A :class:`list` of nodes discovered
        self.nodes: List[int] = []

    def on_message_received(self, can_id: int):
        # NOTE: Callback. Called from another thread unless async
        service = can_id & 0x780
        node_id = can_id & 0x7F
        if node_id not in self.nodes and node_id != 0 and service in self.SERVICES:
            # NOTE: In the current CPython implementation append on lists are
            #       atomic which makes this thread-safe. However, other py
            #       interpreters might not. It should be considered if a better
            #       mechanism is needed to protect against race.
            self.nodes.append(node_id)

    def reset(self):
        """Clear list of found nodes."""
        self.nodes = []

    def search(self, limit: int = 127) -> None:
        """Search for nodes by sending SDO requests to all node IDs."""
        if self.network is None:
            raise RuntimeError("A Network is required to do active scanning")
        # SDO upload request, parameter 0x1000:0x00
        sdo_req = b"\x40\x00\x10\x00\x00\x00\x00\x00"
        for node_id in range(1, limit + 1):
            self.network.send_message(0x600 + node_id, sdo_req)<|MERGE_RESOLUTION|>--- conflicted
+++ resolved
@@ -1,37 +1,23 @@
 from __future__ import annotations
-<<<<<<< HEAD
-from collections.abc import MutableMapping
-import logging
-import threading
-from typing import Callable, Dict, Iterator, List, Optional, Union, TYPE_CHECKING
+
 import asyncio
-
-if TYPE_CHECKING:
-    from can import BusABC, Notifier
-    from asyncio import AbstractEventLoop
-=======
-
 import logging
 import threading
 from collections.abc import MutableMapping
 from typing import Callable, Dict, Final, Iterator, List, Optional, Union
->>>>>>> ae71853b
 
 import can
 from can import Listener
 
+from canopen.async_guard import set_async_sentinel
 from canopen.lss import LssMaster
 from canopen.nmt import NmtMaster
 from canopen.node import LocalNode, RemoteNode
 from canopen.objectdictionary import ObjectDictionary
-<<<<<<< HEAD
-from canopen.async_guard import set_async_sentinel
-=======
 from canopen.objectdictionary.eds import import_from_node
 from canopen.sync import SyncProducer
 from canopen.timestamp import TimeProducer
 
->>>>>>> ae71853b
 
 logger = logging.getLogger(__name__)
 
@@ -45,7 +31,7 @@
     NOTIFIER_SHUTDOWN_TIMEOUT: float = 5.0  #: Maximum waiting time to stop notifiers.
 
     def __init__(self, bus: Optional[can.BusABC] = None, notifier: Optional[can.Notifier] = None,
-                 loop: Optional[AbstractEventLoop] = None):
+                 loop: Optional[asyncio.AbstractEventLoop] = None):
         """
         :param can.BusABC bus:
             A python-can bus instance to re-use.
