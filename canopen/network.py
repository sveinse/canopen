from __future__ import annotations
try:
    from collections.abc import MutableMapping
except ImportError:
    from collections import MutableMapping
import logging
import threading
from typing import Callable, Dict, Iterable, List, Optional, Union, TYPE_CHECKING
import asyncio

if TYPE_CHECKING:
    from can import BusABC, Notifier
    from asyncio import AbstractEventLoop

try:
    import can
    from can import Listener
    from can import CanError
except ImportError:
    # Do not fail if python-can is not installed
    can = None
    CanError = Exception
    class Listener:
        """ Dummy listener """

<<<<<<< HEAD
from .node import RemoteNode, LocalNode
from .sync import SyncProducer
from .timestamp import TimeProducer
from .nmt import NmtMaster
from .lss import LssMaster
from .objectdictionary.eds import import_from_node
from .objectdictionary import ObjectDictionary
from .async_guard import set_async_sentinel
=======
from canopen.node import RemoteNode, LocalNode
from canopen.sync import SyncProducer
from canopen.timestamp import TimeProducer
from canopen.nmt import NmtMaster
from canopen.lss import LssMaster
from canopen.objectdictionary.eds import import_from_node
from canopen.objectdictionary import ObjectDictionary
>>>>>>> dc8a4ca7

logger = logging.getLogger(__name__)

Callback = Callable[[int, bytearray, float], None]


class Network(MutableMapping):
    """Representation of one CAN bus containing one or more nodes."""

<<<<<<< HEAD
    def __init__(
        self,
        bus: Optional[BusABC] = None,
        loop: Optional[AbstractEventLoop] = None
    ):
=======
    def __init__(self, bus: can.BusABC | None = None):
>>>>>>> dc8a4ca7
        """
        :param can.BusABC bus:
            A python-can bus instance to re-use.
        """
        #: A python-can :class:`can.BusABC` instance which is set after
        #: :meth:`canopen.Network.connect` is called
        self.bus: Optional[BusABC] = bus
        self.loop: Optional[asyncio.AbstractEventLoop] = loop
        #: A :class:`~canopen.network.NodeScanner` for detecting nodes
        self.scanner = NodeScanner(self)
        #: List of :class:`can.Listener` objects.
        #: Includes at least MessageListener.
        self.listeners = [MessageListener(self)]
        self.notifier: Optional[Notifier] = None
        self.nodes: Dict[int, Union[RemoteNode, LocalNode]] = {}
        self.subscribers: Dict[int, List[Callback]] = {}
        self.send_lock = threading.Lock()
        self.sync = SyncProducer(self)
        self.time = TimeProducer(self)
        self.nmt = NmtMaster(0)
        self.nmt.network = self

        self.lss = LssMaster()
        self.lss.network = self

        if self.is_async():
            self.subscribe(self.lss.LSS_RX_COBID, self.lss.aon_message_received)
        else:
            self.subscribe(self.lss.LSS_RX_COBID, self.lss.on_message_received)

    def subscribe(self, can_id: int, callback: Callback) -> None:
        """Listen for messages with a specific CAN ID.

        :param can_id:
            The CAN ID to listen for.
        :param callback:
            Function to call when message is received.
        """
        self.subscribers.setdefault(can_id, list())
        if callback not in self.subscribers[can_id]:
            self.subscribers[can_id].append(callback)

    def unsubscribe(self, can_id, callback=None) -> None:
        """Stop listening for message.

        :param int can_id:
            The CAN ID from which to unsubscribe.
        :param callback:
            If given, remove only this callback.  Otherwise all callbacks for
            the CAN ID.
        """
        if callback is None:
            del self.subscribers[can_id]
        else:
            self.subscribers[can_id].remove(callback)

    def connect(self, *args, **kwargs) -> "Network":
        """Connect to CAN bus using python-can.

        Arguments are passed directly to :class:`can.BusABC`. Typically these
        may include:

        :param channel:
            Backend specific channel for the CAN interface.
        :param str bustype:
            Name of the interface. See
            `python-can manual <https://python-can.readthedocs.io/en/stable/configuration.html#interface-names>`__
            for full list of supported interfaces.
        :param int bitrate:
            Bitrate in bit/s.
        :param loop:
            Optional, pass the loop parameter if running under asyncio

        :raises can.CanError:
            When connection fails.
        """
        # If bitrate has not been specified, try to find one node where bitrate
        # has been specified
        if "bitrate" not in kwargs:
            for node in self.nodes.values():
                if node.object_dictionary.bitrate:
                    kwargs["bitrate"] = node.object_dictionary.bitrate
                    break
<<<<<<< HEAD
        # The optional loop parameter goes to can.Notifier()
        kwargs_notifier = {}
        if "loop" in kwargs:
            kwargs_notifier["loop"] = kwargs["loop"]
            self.loop = kwargs["loop"]
            del kwargs["loop"]
            # Register this function as the means to check if canopen is run in
            # async mode. This enables the @ensure_not_async() decorator to
            # work. See async_guard.py
            set_async_sentinel(self.is_async)
        self.bus = can.Bus(*args, **kwargs)
=======
        if self.bus is None:
            self.bus = can.Bus(*args, **kwargs)
>>>>>>> dc8a4ca7
        logger.info("Connected to '%s'", self.bus.channel_info)
        self.notifier = can.Notifier(self.bus, self.listeners, 1, **kwargs_notifier)
        return self

    def disconnect(self) -> None:
        """Disconnect from the CAN bus.

        Must be overridden in a subclass if a custom interface is used.
        """
        for node in self.nodes.values():
            if hasattr(node, "pdo"):
                node.pdo.stop()
        if self.notifier is not None:
            self.notifier.stop()
        if self.bus is not None:
            self.bus.shutdown()
        self.bus = None
        self.check()

    def __enter__(self):
        return self

    def __exit__(self, type, value, traceback):
        self.disconnect()

    # FIXME: Implement async "aadd_node"

    def add_node(
        self,
        node: Union[int, RemoteNode, LocalNode],
        object_dictionary: Union[str, ObjectDictionary, None] = None,
        upload_eds: bool = False,
    ) -> RemoteNode:
        """Add a remote node to the network.

        :param node:
            Can be either an integer representing the node ID, a
            :class:`canopen.RemoteNode` or :class:`canopen.LocalNode` object.
        :param object_dictionary:
            Can be either a string for specifying the path to an
            Object Dictionary file or a
            :class:`canopen.ObjectDictionary` object.
        :param upload_eds:
            Set ``True`` if EDS file should be uploaded from 0x1021.

        :return:
            The Node object that was added.
        """
        if isinstance(node, int):
            if upload_eds:
                logger.info("Trying to read EDS from node %d", node)
                object_dictionary = import_from_node(node, self)
            node = RemoteNode(node, object_dictionary)
        self[node.id] = node
        return node

    def create_node(
        self,
        node: int,
        object_dictionary: Union[str, ObjectDictionary, None] = None,
    ) -> LocalNode:
        """Create a local node in the network.

        :param node:
            An integer representing the node ID.
        :param object_dictionary:
            Can be either a string for specifying the path to an
            Object Dictionary file or a
            :class:`canopen.ObjectDictionary` object.

        :return:
            The Node object that was added.
        """
        if isinstance(node, int):
            node = LocalNode(node, object_dictionary)
        self[node.id] = node
        return node

    def send_message(self, can_id: int, data: bytes, remote: bool = False) -> None:
        """Send a raw CAN message to the network.

        This method may be overridden in a subclass if you need to integrate
        this library with a custom backend.
        It is safe to call this from multiple threads.

        :param int can_id:
            CAN-ID of the message
        :param data:
            Data to be transmitted (anything that can be converted to bytes)
        :param bool remote:
            Set to True to send remote frame

        :raises can.CanError:
            When the message fails to be transmitted
        """
        if not self.bus:
            raise RuntimeError("Not connected to CAN bus")
        msg = can.Message(is_extended_id=can_id > 0x7FF,
                          arbitration_id=can_id,
                          data=data,
                          is_remote_frame=remote)
        # NOTE: Blocking lock. This is probably ok for async, because async
        #       only use one thread.
        with self.send_lock:
            self.bus.send(msg)
        self.check()

    def send_periodic(
        self, can_id: int, data: bytes, period: float, remote: bool = False
    ) -> "PeriodicMessageTask":
        """Start sending a message periodically.

        :param can_id:
            CAN-ID of the message
        :param data:
            Data to be transmitted (anything that can be converted to bytes)
        :param period:
            Seconds between each message
        :param remote:
            indicates if the message frame is a remote request to the slave node

        :return:
            An task object with a ``.stop()`` method to stop the transmission
        """
        return PeriodicMessageTask(can_id, data, period, self.bus, remote)

    def notify(self, can_id: int, data: bytearray, timestamp: float) -> None:
        """Feed incoming message to this library.

        If a custom interface is used, this function must be called for each
        message read from the CAN bus.

        :param can_id:
            CAN-ID of the message
        :param data:
            Data part of the message (0 - 8 bytes)
        :param timestamp:
            Timestamp of the message, preferably as a Unix timestamp
        """
        # NOTE: Callback. Called from another thread unless async
        callbacks = self.subscribers.get(can_id)
        if callbacks is not None:
            for callback in callbacks:
                res = callback(can_id, data, timestamp)
                if res is not None and self.loop is not None and asyncio.iscoroutine(res):
                    self.loop.create_task(res)
        self.scanner.on_message_received(can_id)

    def check(self) -> None:
        """Check that no fatal error has occurred in the receiving thread.

        If an exception caused the thread to terminate, that exception will be
        raised.
        """
        if self.notifier is not None:
            exc = self.notifier.exception
            if exc is not None:
                logger.error("An error has caused receiving of messages to stop")
                raise exc

    def is_async(self) -> bool:
        """Check if canopen has been connected with async"""
        return self.loop is not None

    def __getitem__(self, node_id: int) -> Union[RemoteNode, LocalNode]:
        return self.nodes[node_id]

    def __setitem__(self, node_id: int, node: Union[RemoteNode, LocalNode]):
        assert node_id == node.id
        if node_id in self.nodes:
            # Remove old callbacks
            self.nodes[node_id].remove_network()
        self.nodes[node_id] = node
        node.associate_network(self)

    def __delitem__(self, node_id: int):
        self.nodes[node_id].remove_network()
        del self.nodes[node_id]

    def __iter__(self) -> Iterable[int]:
        return iter(self.nodes)

    def __len__(self) -> int:
        return len(self.nodes)


class PeriodicMessageTask:
    """
    Task object to transmit a message periodically using python-can's
    CyclicSendTask
    """

    def __init__(
        self,
        can_id: int,
        data: bytes,
        period: float,
        bus,
        remote: bool = False,
    ):
        """ 
        :param can_id:
            CAN-ID of the message
        :param data:
            Data to be transmitted (anything that can be converted to bytes)
        :param period:
            Seconds between each message
        :param can.BusABC bus:
            python-can bus to use for transmission
        """
        self.bus = bus
        self.period = period
        self.msg = can.Message(is_extended_id=can_id > 0x7FF,
                               arbitration_id=can_id,
                               data=data, is_remote_frame=remote)
        self._task = None
        self._start()

    def _start(self):
        self._task = self.bus.send_periodic(self.msg, self.period)

    def stop(self):
        """Stop transmission"""
        self._task.stop()

    def update(self, data: bytes) -> None:
        """Update data of message

        :param data:
            New data to transmit
        """
        # NOTE: Callback. Called from another thread unless async
        new_data = bytearray(data)
        old_data = self.msg.data
        self.msg.data = new_data
        if hasattr(self._task, "modify_data"):
            self._task.modify_data(self.msg)
        elif new_data != old_data:
            # Stop and start (will mess up period unfortunately)
            self._task.stop()
            self._start()


class MessageListener(Listener):
    """Listens for messages on CAN bus and feeds them to a Network instance.

    :param network:
        The network to notify on new messages.
    """

    def __init__(self, network: Network):
        self.network = network

    def on_message_received(self, msg):
        # NOTE: Callback. Called from another thread unless async
        if msg.is_error_frame or msg.is_remote_frame:
            return

        try:
            self.network.notify(msg.arbitration_id, msg.data, msg.timestamp)
        except Exception as e:
            # Exceptions in any callbaks should not affect CAN processing
            logger.error(str(e))

    def stop(self) -> None:
        """Override abstract base method to release any resources."""


class NodeScanner:
    """Observes which nodes are present on the bus.

    Listens for the following messages:
     - Heartbeat (0x700)
     - SDO response (0x580)
     - TxPDO (0x180, 0x280, 0x380, 0x480)
     - EMCY (0x80)

    :param canopen.Network network:
        The network to use when doing active searching.
    """

    #: Activate or deactivate scanning
    active = True

    SERVICES = (0x700, 0x580, 0x180, 0x280, 0x380, 0x480, 0x80)

    def __init__(self, network: Optional[Network] = None):
        self.network = network
        #: A :class:`list` of nodes discovered
        self.nodes: List[int] = []

    def on_message_received(self, can_id: int):
        # NOTE: Callback. Called from another thread unless async
        service = can_id & 0x780
        node_id = can_id & 0x7F
        if node_id not in self.nodes and node_id != 0 and service in self.SERVICES:
            # NOTE: In the current CPython implementation append on lists are
            #       atomic which makes this thread-safe. However, other py
            #       interpreters might not. It should be considered if a better
            #       mechanism is needed to protect against race.
            self.nodes.append(node_id)

    def reset(self):
        """Clear list of found nodes."""
        self.nodes = []

    def search(self, limit: int = 127) -> None:
        """Search for nodes by sending SDO requests to all node IDs."""
        if self.network is None:
            raise RuntimeError("A Network is required to do active scanning")
        # SDO upload request, parameter 0x1000:0x00
        sdo_req = b"\x40\x00\x10\x00\x00\x00\x00\x00"
        for node_id in range(1, limit + 1):
            self.network.send_message(0x600 + node_id, sdo_req)<|MERGE_RESOLUTION|>--- conflicted
+++ resolved
@@ -23,16 +23,6 @@
     class Listener:
         """ Dummy listener """
 
-<<<<<<< HEAD
-from .node import RemoteNode, LocalNode
-from .sync import SyncProducer
-from .timestamp import TimeProducer
-from .nmt import NmtMaster
-from .lss import LssMaster
-from .objectdictionary.eds import import_from_node
-from .objectdictionary import ObjectDictionary
-from .async_guard import set_async_sentinel
-=======
 from canopen.node import RemoteNode, LocalNode
 from canopen.sync import SyncProducer
 from canopen.timestamp import TimeProducer
@@ -40,7 +30,7 @@
 from canopen.lss import LssMaster
 from canopen.objectdictionary.eds import import_from_node
 from canopen.objectdictionary import ObjectDictionary
->>>>>>> dc8a4ca7
+from canopen.async_guard import set_async_sentinel
 
 logger = logging.getLogger(__name__)
 
@@ -50,15 +40,11 @@
 class Network(MutableMapping):
     """Representation of one CAN bus containing one or more nodes."""
 
-<<<<<<< HEAD
     def __init__(
         self,
-        bus: Optional[BusABC] = None,
-        loop: Optional[AbstractEventLoop] = None
+        bus: can.BusABC | None = None,
+        loop: AbstractEventLoop | None = None
     ):
-=======
-    def __init__(self, bus: can.BusABC | None = None):
->>>>>>> dc8a4ca7
         """
         :param can.BusABC bus:
             A python-can bus instance to re-use.
@@ -142,7 +128,6 @@
                 if node.object_dictionary.bitrate:
                     kwargs["bitrate"] = node.object_dictionary.bitrate
                     break
-<<<<<<< HEAD
         # The optional loop parameter goes to can.Notifier()
         kwargs_notifier = {}
         if "loop" in kwargs:
@@ -153,11 +138,8 @@
             # async mode. This enables the @ensure_not_async() decorator to
             # work. See async_guard.py
             set_async_sentinel(self.is_async)
-        self.bus = can.Bus(*args, **kwargs)
-=======
         if self.bus is None:
             self.bus = can.Bus(*args, **kwargs)
->>>>>>> dc8a4ca7
         logger.info("Connected to '%s'", self.bus.channel_info)
         self.notifier = can.Notifier(self.bus, self.listeners, 1, **kwargs_notifier)
         return self
